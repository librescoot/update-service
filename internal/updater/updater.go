--- conflicted
+++ resolved
@@ -5,11 +5,8 @@
 	"fmt"
 	"log"
 	"path/filepath"
-<<<<<<< HEAD
 	"sort"
-=======
 	"strconv"
->>>>>>> fa2e0bed
 	"strings"
 	"sync"
 	"time"
@@ -875,7 +872,6 @@
 	if err != nil {
 		u.logger.Printf("Failed to build delta chain: %v", err)
 
-<<<<<<< HEAD
 		// Fall back to full update
 		latestRelease, found := u.findLatestRelease(releases, variantID, u.config.Channel)
 		if found {
@@ -887,9 +883,6 @@
 		}
 		return
 	}
-=======
-	nextVersion := strings.ToLower(nextRelease.TagName)
->>>>>>> fa2e0bed
 
 	if deltaChain == nil || len(deltaChain) == 0 {
 		u.logger.Printf("Already at latest version %s", currentVersion)
@@ -897,19 +890,7 @@
 	}
 
 	// Get latest version from chain
-	parts := strings.Split(deltaChain[len(deltaChain)-1].TagName, "-")
-	if len(parts) < 2 {
-		u.logger.Printf("Invalid release tag format, falling back to full update")
-		latestRelease, found := u.findLatestRelease(releases, variantID, u.config.Channel)
-		if found {
-			menderURL := u.findMenderAsset(latestRelease, variantID)
-			if menderURL != "" {
-				u.performUpdate(latestRelease, menderURL)
-			}
-		}
-		return
-	}
-	latestVersion := strings.ToLower(parts[1])
+	latestVersion := strings.ToLower(deltaChain[len(deltaChain)-1].TagName)
 
 	// Log the delta chain
 	u.logger.Printf("Built delta chain with %d updates: %s -> %s", len(deltaChain), currentVersion, latestVersion)
@@ -1024,31 +1005,7 @@
 			return
 		}
 
-		// Extract target version from release tag
-		parts := strings.Split(release.TagName, "-")
-		if len(parts) < 2 {
-			u.logger.Printf("Invalid release tag format: %s, falling back to full update", release.TagName)
-			if err := u.status.SetError(u.ctx, "delta-failed", fmt.Sprintf("Delta %d/%d failed: invalid tag format", deltaNum, len(deltaChain))); err != nil {
-				u.logger.Printf("Failed to set error status: %v", err)
-			}
-
-			// Clear error and fall back to full update
-			time.Sleep(2 * time.Second)
-			if err := u.status.SetIdleAndClearVersion(u.ctx); err != nil {
-				u.logger.Printf("Failed to clear status before fallback: %v", err)
-			}
-
-			latestRelease, found := u.findLatestRelease(releases, variantID, u.config.Channel)
-			if found {
-				menderURL := u.findMenderAsset(latestRelease, variantID)
-				if menderURL != "" {
-					u.logger.Printf("Falling back to full update with latest version")
-					u.performUpdate(latestRelease, menderURL)
-				}
-			}
-			return
-		}
-		targetVersion := strings.ToLower(parts[1])
+		targetVersion := strings.ToLower(release.TagName)
 
 		u.logger.Printf("Downloading and applying delta %d/%d: %s -> %s", deltaNum, len(deltaChain), workingVersion, targetVersion)
 
@@ -1548,7 +1505,10 @@
 	})
 
 	// Find where we are in the chain
-	currentTag := strings.ToLower(channel + "-" + currentVersion)
+	currentTag := strings.ToLower(currentVersion)
+	if !strings.HasPrefix(currentTag, channel+"-") {
+		currentTag = strings.ToLower(channel + "-" + currentVersion)
+	}
 	var deltaChain []Release
 	foundCurrent := false
 
